--- conflicted
+++ resolved
@@ -10,11 +10,8 @@
       <h1 className="text-xl font-bold">Home</h1>
       <div><Link href="/todos" className="text-blue-500 underline">To Do List</Link></div>
       <div><Link href="/editor" className="text-blue-500 underline">Code Editor</Link></div>
-<<<<<<< HEAD
       <div><Link href="/text-editor" className="text-blue-500 underline">Text Editor</Link></div>
-=======
       <div><Link href="/color" className="text-blue-500 underline">Color Grid</Link></div>
->>>>>>> 817e61b4
     </div>
   )
 }